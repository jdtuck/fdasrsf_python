import numpy
import sys, os
import platform
from distutils.core import setup
from distutils.core import Command
from distutils.extension import Extension
from Cython.Distutils import build_ext
from Cython.Build import cythonize

# Make sure I have the right Python version.
if sys.version_info[:2] < (3, 6):
    print(("fdasrsf requires Python 3.6 or newer. Python %d.%d detected" % sys.version_info[:2]))
    sys.exit(-1)


class build_docs(Command):
    """Builds the documentation
    """

    description = "builds the documentation"
    user_options = []

    def initialize_options(self):
        self.all = None

    def finalize_options(self):
        pass

    def run(self):
        import os

        os.system("sphinx-build -b html doc/source doc/build/html")
        os.system("sphinx-build -b latex doc/source doc/build/latex")
        os.system("sphinx-build -b man doc/source doc/build/man")
        os.chdir("doc/build/latex")
        os.system("latexmk -pdf fdasrsf.tex")
        os.chdir("../../../")

gropt_src = []
for file in os.listdir("src/gropt/src/"):
    if file.endswith(".cpp"):
        gropt_src.append(os.path.join("src/gropt/src/", file))
gropt_src.insert(0,"src/optimum_reparam_Ng.pyx")
os.environ['MACOSX_DEPLOYMENT_TARGET'] = '10.14'
extra_args_mac = ['-std=c++11']
if platform.system() == 'Darwin':
    extra_args_mac = ['-stdlib=libc++']

extensions = [
	Extension(name="optimum_reparamN2",
	    sources=["src/optimum_reparamN2.pyx", "src/DynamicProgrammingQ2.c",
        "src/dp_grid.c"],
	    include_dirs=[numpy.get_include()],
	    language="c"
	),
	Extension(name="fpls_warp",
	    sources=["src/fpls_warp.pyx", "src/fpls_warp_grad.c", "src/misc_funcs.c"],
	    include_dirs=[numpy.get_include()],
	    language="c"
	),
	Extension(name="mlogit_warp",
	    sources=["src/mlogit_warp.pyx", "src/mlogit_warp_grad.c", "src/misc_funcs.c"],
	    include_dirs=[numpy.get_include()],
	    language="c"
	),
	Extension(name="ocmlogit_warp",
	    sources=["src/ocmlogit_warp.pyx", "src/ocmlogit_warp_grad.c", "src/misc_funcs.c"],
	    include_dirs=[numpy.get_include()],
	    language="c"
	),
    Extension(name="oclogit_warp",
        sources=["src/oclogit_warp.pyx", "src/oclogit_warp_grad.c", "src/misc_funcs.c"],
        include_dirs=[numpy.get_include()],
        language="c"
    ),
    Extension(name="optimum_reparam_N",
        sources=["src/optimum_reparam_N.pyx", "src/DP.c"],
        include_dirs=[numpy.get_include()],
        language="c"
    ),
    Extension(name="optimum_reparam_Ng",
        sources=gropt_src,
        include_dirs=[numpy.get_include(), "src/gropt/incl/"],
        language="c++",
        extra_compile_args=extra_args_mac,
        extra_link_args=extra_args_mac
    ),
]


setup(
    cmdclass={'build_ext': build_ext, 'build_docs': build_docs},
	ext_modules=extensions,
    name='fdasrsf',
<<<<<<< HEAD
    version='1.4.3',
=======
    version='1.4.4',
>>>>>>> 34ad7abe
    packages=['fdasrsf'],
    url='http://research.tetonedge.net',
    license='LICENSE.txt',
    author='J. Derek Tucker',
    author_email='jdtuck@sandia.gov',
    scripts=['bin/ex_srsf_align.py'],
    keywords=['functional data analysis'],
    description='functional data analysis using the square root slope framework',
    long_description=open('README.txt').read(),
    data_files=[('share/man/man1', ['doc/build/man/fdasrsf.1'])],
    requires=[
        "Cython",
        "matplotlib",
        "numpy",
        "scipy",
        "joblib",
        "patsy",
    ],
    classifiers=[
        'License :: OSI Approved :: BSD License',
        'Operating System :: OS Independent',
        'Programming Language :: Python',
        'Topic :: Scientific/Engineering',
        'Topic :: Scientific/Engineering :: Mathematics',
        'Programming Language :: Python :: 3',
        'Programming Language :: Python :: 3.6',
    ]
)<|MERGE_RESOLUTION|>--- conflicted
+++ resolved
@@ -92,11 +92,7 @@
     cmdclass={'build_ext': build_ext, 'build_docs': build_docs},
 	ext_modules=extensions,
     name='fdasrsf',
-<<<<<<< HEAD
-    version='1.4.3',
-=======
     version='1.4.4',
->>>>>>> 34ad7abe
     packages=['fdasrsf'],
     url='http://research.tetonedge.net',
     license='LICENSE.txt',
