import setuptools
import numpy
import sys, os
import platform
import findblas
from findblas.distutils import build_ext_with_blas
from distutils.core import setup
from distutils.core import Command
from distutils.extension import Extension
from Cython.Distutils import build_ext
from Cython.Build import cythonize

sys.path.insert(1, 'src/')
import dp_build

# Make sure I have the right Python version.
if sys.version_info[:2] < (3, 6):
    print(("fdasrsf requires Python 3.6 or newer. Python %d.%d detected" % sys.version_info[:2]))
    sys.exit(-1)


class build_docs(Command):
    """Builds the documentation
    """

    description = "builds the documentation"
    user_options = []

    def initialize_options(self):
        self.all = None

    def finalize_options(self):
        pass

    def run(self):
        import os

        os.system("sphinx-build -b html doc/source doc/build/html")
        os.system("sphinx-build -b latex doc/source doc/build/latex")
        os.system("sphinx-build -b man doc/source doc/build/man")
        os.chdir("doc/build/latex")
        os.system("latexmk -pdf fdasrsf.tex")
        os.chdir("../../../")

gropt_src = []
for file in os.listdir("src/gropt/src/"):
    if file.endswith(".cpp"):
        gropt_src.append(os.path.join("src/gropt/src/", file))
gropt_src.insert(0,"src/optimum_reparam_Ng.pyx")
os.environ['MACOSX_DEPLOYMENT_TARGET'] = '10.14'
class build_ext_subclass( build_ext_with_blas ):
    def build_extensions(self):
        compiler = self.compiler.compiler_type
        if compiler == 'msvc': # visual studio
            for e in self.extensions:
                e.extra_compile_args += ['/O2']
        else: # everything else that cares about following standards
            for e in self.extensions:
                if platform.system() == 'Darwin':
                    e.extra_compile_args += ['-stdlib=libc++']
                else:
                    e.extra_compile_args += ['-std=c++11']

        build_ext_with_blas.build_extensions(self)

extensions = [
	Extension(name="optimum_reparamN2",
	    sources=["src/optimum_reparamN2.pyx", "src/DynamicProgrammingQ2.c",
        "src/dp_grid.c"],
	    include_dirs=[numpy.get_include()],
	    language="c"
	),
	Extension(name="fpls_warp",
	    sources=["src/fpls_warp.pyx", "src/fpls_warp_grad.c", "src/misc_funcs.c"],
	    include_dirs=[numpy.get_include()],
	    language="c"
	),
	Extension(name="mlogit_warp",
	    sources=["src/mlogit_warp.pyx", "src/mlogit_warp_grad.c", "src/misc_funcs.c"],
	    include_dirs=[numpy.get_include()],
	    language="c"
	),
	Extension(name="ocmlogit_warp",
	    sources=["src/ocmlogit_warp.pyx", "src/ocmlogit_warp_grad.c", "src/misc_funcs.c"],
	    include_dirs=[numpy.get_include()],
	    language="c"
	),
    Extension(name="oclogit_warp",
        sources=["src/oclogit_warp.pyx", "src/oclogit_warp_grad.c", "src/misc_funcs.c"],
        include_dirs=[numpy.get_include()],
        language="c"
    ),
    Extension(name="optimum_reparam_N",
        sources=["src/optimum_reparam_N.pyx", "src/DP.c"],
        include_dirs=[numpy.get_include()],
        language="c"
    ),
    Extension(name="optimum_reparam_Ng",
        sources=gropt_src,
        include_dirs=[numpy.get_include(), "src/gropt/incl/"],
        language="c++"
    ),
    Extension(name="cbayesian",
        sources=["src/cbayesian.pyx", "src/bayesian.cpp"],
        include_dirs=[numpy.get_include()],
        language="c++"
    ),
    dp_build.ffibuilder.distutils_extension(),
]


setup(
    cmdclass={'build_ext': build_ext_subclass, 'build_docs': build_docs},
	ext_modules=extensions,
    name='fdasrsf',
    version='2.1.7',
    packages=['fdasrsf'],
    url='http://research.tetonedge.net',
    license='LICENSE.txt',
    author='J. Derek Tucker',
    author_email='jdtuck@sandia.gov',
    scripts=['bin/ex_srsf_align.py'],
    keywords=['functional data analysis'],
    description='functional data analysis using the square root slope framework',
    long_description=open('README.md', encoding="utf8").read(),
    data_files=[('share/man/man1', ['doc/build/man/fdasrsf.1'])],
<<<<<<< HEAD
    setup_requires=['numpy','findblas',"cffi>=1.0.0"],
=======
    setup_requires=['Cython','numpy','findblas'],
>>>>>>> 23d47744
    install_requires=[
        "Cython",
        "matplotlib",
        "numpy",
        "scipy",
        "joblib",
        "patsy",
        "tqdm",
        "findblas",
        "six",
        "numba",
        "cffi>=1.0.0",
        "pyparsing",
    ],
    classifiers=[
        'License :: OSI Approved :: BSD License',
        'Operating System :: OS Independent',
        'Programming Language :: Python',
        'Topic :: Scientific/Engineering',
        'Topic :: Scientific/Engineering :: Mathematics',
        'Programming Language :: Python :: 3',
        'Programming Language :: Python :: 3.6',
    ]
)<|MERGE_RESOLUTION|>--- conflicted
+++ resolved
@@ -124,11 +124,7 @@
     description='functional data analysis using the square root slope framework',
     long_description=open('README.md', encoding="utf8").read(),
     data_files=[('share/man/man1', ['doc/build/man/fdasrsf.1'])],
-<<<<<<< HEAD
-    setup_requires=['numpy','findblas',"cffi>=1.0.0"],
-=======
-    setup_requires=['Cython','numpy','findblas'],
->>>>>>> 23d47744
+    setup_requires=['Cython','numpy','findblas',"cffi>=1.0.0"],
     install_requires=[
         "Cython",
         "matplotlib",
