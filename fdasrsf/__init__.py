--- conflicted
+++ resolved
@@ -7,11 +7,7 @@
 """
 __all__ = ["time_warping", "utility_functions", "curve_functions", "geometry", "pcr_regssion", "tolerance"]
 
-<<<<<<< HEAD
-__version__ = "1.4.3"
-=======
 __version__ = "1.4.4"
->>>>>>> 34ad7abe
 
 import sys
 
